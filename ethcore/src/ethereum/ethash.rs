// Copyright 2015, 2016 Ethcore (UK) Ltd.
// This file is part of Parity.

// Parity is free software: you can redistribute it and/or modify
// it under the terms of the GNU General Public License as published by
// the Free Software Foundation, either version 3 of the License, or
// (at your option) any later version.

// Parity is distributed in the hope that it will be useful,
// but WITHOUT ANY WARRANTY; without even the implied warranty of
// MERCHANTABILITY or FITNESS FOR A PARTICULAR PURPOSE.  See the
// GNU General Public License for more details.

// You should have received a copy of the GNU General Public License
// along with Parity.  If not, see <http://www.gnu.org/licenses/>.

extern crate ethash;

use self::ethash::{quick_get_difficulty, EthashManager, H256 as EH256};
use common::*;
use block::*;
use spec::CommonParams;
use engine::*;
use evm::Schedule;
use ethjson;

/// Ethash params.
#[derive(Debug, PartialEq)]
pub struct EthashParams {
	/// Gas limit divisor.
	pub gas_limit_bound_divisor: U256,
	/// Minimum difficulty.
	pub minimum_difficulty: U256,
	/// Difficulty bound divisor.
	pub difficulty_bound_divisor: U256,
	/// Block duration.
	pub duration_limit: u64,
	/// Block reward.
	pub block_reward: U256,
	/// Namereg contract address.
	pub registrar: Address,
	/// Homestead transition block number.
	pub frontier_compatibility_mode_limit: u64,
}

impl From<ethjson::spec::EthashParams> for EthashParams {
	fn from(p: ethjson::spec::EthashParams) -> Self {
		EthashParams {
			gas_limit_bound_divisor: p.gas_limit_bound_divisor.into(),
			minimum_difficulty: p.minimum_difficulty.into(),
			difficulty_bound_divisor: p.difficulty_bound_divisor.into(),
			duration_limit: p.duration_limit.into(),
			block_reward: p.block_reward.into(),
			registrar: p.registrar.into(),
			frontier_compatibility_mode_limit: p.frontier_compatibility_mode_limit.into(),
		}
	}
}

/// Engine using Ethash proof-of-work consensus algorithm, suitable for Ethereum
/// mainnet chains in the Olympic, Frontier and Homestead eras.
pub struct Ethash {
	params: CommonParams,
	ethash_params: EthashParams,
	builtins: BTreeMap<Address, Builtin>,
	pow: EthashManager,
}

impl Ethash {
	/// Create a new instance of Ethash engine
	pub fn new(params: CommonParams, ethash_params: EthashParams, builtins: BTreeMap<Address, Builtin>) -> Self {
		Ethash {
			params: params,
			ethash_params: ethash_params,
			builtins: builtins,
			pow: EthashManager::new(),
		}
	}
}

impl Engine for Ethash {
	fn name(&self) -> &str { "Ethash" }
	fn version(&self) -> SemanticVersion { SemanticVersion::new(1, 0, 0) }
	// Two fields - mix
	fn seal_fields(&self) -> usize { 2 }

	fn params(&self) -> &CommonParams { &self.params }

	fn builtins(&self) -> &BTreeMap<Address, Builtin> {
		&self.builtins
	}

	/// Additional engine-specific information for the user/developer concerning `header`.
	fn extra_info(&self, header: &Header) -> HashMap<String, String> {
		hash_map!["nonce".to_owned() => format!("0x{}", header.nonce().hex()), "mixHash".to_owned() => format!("0x{}", header.mix_hash().hex())]
	}

	fn schedule(&self, env_info: &EnvInfo) -> Schedule {
		trace!(target: "client", "Creating schedule. fCML={}", self.ethash_params.frontier_compatibility_mode_limit);

		if env_info.number < self.ethash_params.frontier_compatibility_mode_limit {
			Schedule::new_frontier()
		} else {
			let mut s = Schedule::new_homestead();
<<<<<<< HEAD
		// TODO: make dependent on gaslimit > 4000000 of block 1760000.	
			s.block_dao_transactions = env_info.dao_rescue_block_gas_limit.map(|x| x <= 4_000_000.into()).unwrap_or(false);
=======
			// TODO: make dependent on gaslimit > 4000000 of block 1760000.	
			s.reject_dao_transactions = env_info.number >= 1760000;
>>>>>>> 3617923d
			s
		}
	}

	fn populate_from_parent(&self, header: &mut Header, parent: &Header, gas_floor_target: U256) {
		header.difficulty = self.calculate_difficuty(header, parent);
		header.gas_limit = {
			let gas_limit = parent.gas_limit;
			let bound_divisor = self.ethash_params.gas_limit_bound_divisor;
			if gas_limit < gas_floor_target {
				min(gas_floor_target, gas_limit + gas_limit / bound_divisor - 1.into())
			} else {
				max(gas_floor_target, gas_limit - gas_limit / bound_divisor + 1.into() + (header.gas_used * 6.into() / 5.into()) / bound_divisor)
			}
		};
		header.note_dirty();
//		info!("ethash: populate_from_parent #{}: difficulty={} and gas_limit={}", header.number, header.difficulty, header.gas_limit);
	}

	/// Apply the block reward on finalisation of the block.
	/// This assumes that all uncles are valid uncles (i.e. of at least one generation before the current).
	fn on_close_block(&self, block: &mut ExecutedBlock) {
		let reward = self.ethash_params.block_reward;
		let fields = block.fields_mut();

		// Bestow block reward
		fields.state.add_balance(&fields.header.author, &(reward + reward / U256::from(32) * U256::from(fields.uncles.len())));

		// Bestow uncle rewards
		let current_number = fields.header.number();
		for u in fields.uncles.iter() {
			fields.state.add_balance(u.author(), &(reward * U256::from(8 + u.number() - current_number) / U256::from(8)));
		}
		fields.state.commit();
	}

	fn verify_block_basic(&self, header: &Header, _block: Option<&[u8]>) -> result::Result<(), Error> {
		// check the seal fields.
		if header.seal.len() != self.seal_fields() {
			return Err(From::from(BlockError::InvalidSealArity(
				Mismatch { expected: self.seal_fields(), found: header.seal.len() }
			)));
		}
		try!(UntrustedRlp::new(&header.seal[0]).as_val::<H256>());
		try!(UntrustedRlp::new(&header.seal[1]).as_val::<H64>());

		// TODO: consider removing these lines.
		let min_difficulty = self.ethash_params.minimum_difficulty;
		if header.difficulty < min_difficulty {
			return Err(From::from(BlockError::DifficultyOutOfBounds(OutOfBounds { min: Some(min_difficulty), max: None, found: header.difficulty })))
		}

		let difficulty = Ethash::boundary_to_difficulty(&Ethash::from_ethash(quick_get_difficulty(
			&Ethash::to_ethash(header.bare_hash()),
			header.nonce().low_u64(),
			&Ethash::to_ethash(header.mix_hash())
		)));
		if difficulty < header.difficulty {
			return Err(From::from(BlockError::InvalidProofOfWork(OutOfBounds { min: Some(header.difficulty), max: None, found: difficulty })));
		}
		Ok(())
	}

	fn verify_block_unordered(&self, header: &Header, _block: Option<&[u8]>) -> result::Result<(), Error> {
		if header.seal.len() != self.seal_fields() {
			return Err(From::from(BlockError::InvalidSealArity(
				Mismatch { expected: self.seal_fields(), found: header.seal.len() }
			)));
		}
		let result = self.pow.compute_light(header.number as u64, &Ethash::to_ethash(header.bare_hash()), header.nonce().low_u64());
		let mix = Ethash::from_ethash(result.mix_hash);
		let difficulty = Ethash::boundary_to_difficulty(&Ethash::from_ethash(result.value));
		if mix != header.mix_hash() {
			return Err(From::from(BlockError::MismatchedH256SealElement(Mismatch { expected: mix, found: header.mix_hash() })));
		}
		if difficulty < header.difficulty {
			return Err(From::from(BlockError::InvalidProofOfWork(OutOfBounds { min: Some(header.difficulty), max: None, found: difficulty })));
		}
		Ok(())
	}

	fn verify_block_family(&self, header: &Header, parent: &Header, _block: Option<&[u8]>) -> result::Result<(), Error> {
		// we should not calculate difficulty for genesis blocks
		if header.number() == 0 {
			return Err(From::from(BlockError::RidiculousNumber(OutOfBounds { min: Some(1), max: None, found: header.number() })));
		}

		// Check difficulty is correct given the two timestamps.
		let expected_difficulty = self.calculate_difficuty(header, parent);
		if header.difficulty != expected_difficulty {
			return Err(From::from(BlockError::InvalidDifficulty(Mismatch { expected: expected_difficulty, found: header.difficulty })))
		}
		let gas_limit_divisor = self.ethash_params.gas_limit_bound_divisor;
		let min_gas = parent.gas_limit - parent.gas_limit / gas_limit_divisor;
		let max_gas = parent.gas_limit + parent.gas_limit / gas_limit_divisor;
		if header.gas_limit <= min_gas || header.gas_limit >= max_gas {
			return Err(From::from(BlockError::InvalidGasLimit(OutOfBounds { min: Some(min_gas), max: Some(max_gas), found: header.gas_limit })));
		}
		Ok(())
	}

	fn verify_transaction_basic(&self, t: &SignedTransaction, header: &Header) -> result::Result<(), Error> {
		if header.number() >= self.ethash_params.frontier_compatibility_mode_limit {
			try!(t.check_low_s());
		}
		Ok(())
	}

	fn verify_transaction(&self, t: &SignedTransaction, _header: &Header) -> Result<(), Error> {
		t.sender().map(|_|()) // Perform EC recovery and cache sender
	}
}

#[cfg_attr(feature="dev", allow(wrong_self_convention))] // to_ethash should take self
impl Ethash {
	fn calculate_difficuty(&self, header: &Header, parent: &Header) -> U256 {
		const EXP_DIFF_PERIOD: u64 = 100000;
		if header.number == 0 {
			panic!("Can't calculate genesis block difficulty");
		}

		let min_difficulty = self.ethash_params.minimum_difficulty;
		let difficulty_bound_divisor = self.ethash_params.difficulty_bound_divisor;
		let duration_limit = self.ethash_params.duration_limit;
		let frontier_limit = self.ethash_params.frontier_compatibility_mode_limit;

		let mut target = if header.number < frontier_limit {
			if header.timestamp >= parent.timestamp + duration_limit {
				parent.difficulty - (parent.difficulty / difficulty_bound_divisor)
			}
			else {
				parent.difficulty + (parent.difficulty / difficulty_bound_divisor)
			}
		}
		else {
			trace!(target: "ethash", "Calculating difficulty parent.difficulty={}, header.timestamp={}, parent.timestamp={}", parent.difficulty, header.timestamp, parent.timestamp);
			//block_diff = parent_diff + parent_diff // 2048 * max(1 - (block_timestamp - parent_timestamp) // 10, -99)
			let diff_inc = (header.timestamp - parent.timestamp) / 10;
			if diff_inc <= 1 {
				parent.difficulty + parent.difficulty / From::from(2048) * From::from(1 - diff_inc)
			} else {
				parent.difficulty - parent.difficulty / From::from(2048) * From::from(min(diff_inc - 1, 99))
			}
		};
		target = max(min_difficulty, target);
		let period = ((parent.number + 1) / EXP_DIFF_PERIOD) as usize;
		if period > 1 {
			target = max(min_difficulty, target + (U256::from(1) << (period - 2)));
		}
		target
	}

	/// Convert an Ethash boundary to its original difficulty. Basically just `f(x) = 2^256 / x`.
	pub fn boundary_to_difficulty(boundary: &H256) -> U256 {
		let d = U256::from(*boundary);
		if d <= U256::one() {
			U256::max_value()
		} else {
			((U256::one() << 255) / d) << 1
		}
	}

	/// Convert an Ethash difficulty to the target boundary. Basically just `f(x) = 2^256 / x`.
	pub fn difficulty_to_boundary(difficulty: &U256) -> H256 {
		if *difficulty <= U256::one() {
			U256::max_value().into()
		} else {
			(((U256::one() << 255) / *difficulty) << 1).into()
		}
	}

	fn to_ethash(hash: H256) -> EH256 {
		unsafe { mem::transmute(hash) }
	}

	fn from_ethash(hash: EH256) -> H256 {
		unsafe { mem::transmute(hash) }
	}
}

impl Header {
	/// Get the none field of the header.
	pub fn nonce(&self) -> H64 {
		decode(&self.seal()[1])
	}

	/// Get the mix hash field of the header.
	pub fn mix_hash(&self) -> H256 {
		decode(&self.seal()[0])
	}

	/// Set the nonce and mix hash fields of the header.
	pub fn set_nonce_and_mix_hash(&mut self, nonce: &H64, mix_hash: &H256) {
		self.seal = vec![encode(mix_hash).to_vec(), encode(nonce).to_vec()];
	}
}

#[cfg(test)]
mod tests {
	use common::*;
	use block::*;
	use tests::helpers::*;
	use super::super::new_morden;
	use super::Ethash;

	#[test]
	fn on_close_block() {
		let spec = new_morden();
		let engine = &spec.engine;
		let genesis_header = spec.genesis_header();
		let mut db_result = get_temp_journal_db();
		let mut db = db_result.take();
		spec.ensure_db_good(db.as_hashdb_mut());
		let last_hashes = vec![genesis_header.hash()];
		let vm_factory = Default::default();
		let b = OpenBlock::new(engine.deref(), &vm_factory, false, db, &genesis_header, last_hashes, None, Address::zero(), 3141562.into(), vec![]).unwrap();
		let b = b.close();
		assert_eq!(b.state().balance(&Address::zero()), U256::from_str("4563918244f40000").unwrap());
	}

	#[test]
	fn on_close_block_with_uncle() {
		let spec = new_morden();
		let engine = &spec.engine;
		let genesis_header = spec.genesis_header();
		let mut db_result = get_temp_journal_db();
		let mut db = db_result.take();
		spec.ensure_db_good(db.as_hashdb_mut());
		let last_hashes = vec![genesis_header.hash()];
		let vm_factory = Default::default();
		let mut b = OpenBlock::new(engine.deref(), &vm_factory, false, db, &genesis_header, last_hashes, None, Address::zero(), 3141562.into(), vec![]).unwrap();
		let mut uncle = Header::new();
		let uncle_author = address_from_hex("ef2d6d194084c2de36e0dabfce45d046b37d1106");
		uncle.author = uncle_author.clone();
		b.push_uncle(uncle).unwrap();

		let b = b.close();
		assert_eq!(b.state().balance(&Address::zero()), U256::from_str("478eae0e571ba000").unwrap());
		assert_eq!(b.state().balance(&uncle_author), U256::from_str("3cb71f51fc558000").unwrap());
	}

	#[test]
	fn has_valid_metadata() {
		let engine = new_morden().engine;
		assert!(!engine.name().is_empty());
		assert!(engine.version().major >= 1);
	}

	#[test]
	fn can_return_schedule() {
		let engine = new_morden().engine;
		let schedule = engine.schedule(&EnvInfo {
			number: 10000000,
			author: 0.into(),
			timestamp: 0,
			difficulty: 0.into(),
			last_hashes: vec![],
			gas_used: 0.into(),
			gas_limit: 0.into(),
			dao_rescue_block_gas_limit: None,
		});

		assert!(schedule.stack_limit > 0);

		let schedule = engine.schedule(&EnvInfo {
			number: 100,
			author: 0.into(),
			timestamp: 0,
			difficulty: 0.into(),
			last_hashes: vec![],
			gas_used: 0.into(),
			gas_limit: 0.into(),
			dao_rescue_block_gas_limit: None,
		});

		assert!(!schedule.have_delegate_call);
	}

	#[test]
	fn can_do_seal_verification_fail() {
		let engine = new_morden().engine;
		//let engine = Ethash::new_test(new_morden());
		let header: Header = Header::default();

		let verify_result = engine.verify_block_basic(&header, None);

		match verify_result {
			Err(Error::Block(BlockError::InvalidSealArity(_))) => {},
			Err(_) => { panic!("should be block seal-arity mismatch error (got {:?})", verify_result); },
			_ => { panic!("Should be error, got Ok"); },
		}
	}

	#[test]
	fn can_do_difficulty_verification_fail() {
		let engine = new_morden().engine;
		let mut header: Header = Header::default();
		header.set_seal(vec![rlp::encode(&H256::zero()).to_vec(), rlp::encode(&H64::zero()).to_vec()]);

		let verify_result = engine.verify_block_basic(&header, None);

		match verify_result {
			Err(Error::Block(BlockError::DifficultyOutOfBounds(_))) => {},
			Err(_) => { panic!("should be block difficulty error (got {:?})", verify_result); },
			_ => { panic!("Should be error, got Ok"); },
		}
	}

	#[test]
	fn can_do_proof_of_work_verification_fail() {
		let engine = new_morden().engine;
		let mut header: Header = Header::default();
		header.set_seal(vec![rlp::encode(&H256::zero()).to_vec(), rlp::encode(&H64::zero()).to_vec()]);
		header.set_difficulty(U256::from_str("ffffffffffffffffffffffffffffffffffffffffffffaaaaaaaaaaaaaaaaaaaa").unwrap());

		let verify_result = engine.verify_block_basic(&header, None);

		match verify_result {
			Err(Error::Block(BlockError::InvalidProofOfWork(_))) => {},
			Err(_) => { panic!("should be invalid proof of work error (got {:?})", verify_result); },
			_ => { panic!("Should be error, got Ok"); },
		}
	}

	#[test]
	fn can_do_seal_unordered_verification_fail() {
		let engine = new_morden().engine;
		let header: Header = Header::default();

		let verify_result = engine.verify_block_unordered(&header, None);

		match verify_result {
			Err(Error::Block(BlockError::InvalidSealArity(_))) => {},
			Err(_) => { panic!("should be block seal-arity mismatch error (got {:?})", verify_result); },
			_ => { panic!("Should be error, got Ok"); },
		}
	}

	#[test]
	fn can_do_seal256_verification_fail() {
		let engine = new_morden().engine;
		let mut header: Header = Header::default();
		header.set_seal(vec![rlp::encode(&H256::zero()).to_vec(), rlp::encode(&H64::zero()).to_vec()]);
		let verify_result = engine.verify_block_unordered(&header, None);

		match verify_result {
			Err(Error::Block(BlockError::MismatchedH256SealElement(_))) => {},
			Err(_) => { panic!("should be invalid 256-bit seal fail (got {:?})", verify_result); },
			_ => { panic!("Should be error, got Ok"); },
		}
	}

	#[test]
	fn can_do_proof_of_work_unordered_verification_fail() {
		let engine = new_morden().engine;
		let mut header: Header = Header::default();
		header.set_seal(vec![rlp::encode(&H256::from("b251bd2e0283d0658f2cadfdc8ca619b5de94eca5742725e2e757dd13ed7503d")).to_vec(), rlp::encode(&H64::zero()).to_vec()]);
		header.set_difficulty(U256::from_str("ffffffffffffffffffffffffffffffffffffffffffffaaaaaaaaaaaaaaaaaaaa").unwrap());

		let verify_result = engine.verify_block_unordered(&header, None);

		match verify_result {
			Err(Error::Block(BlockError::InvalidProofOfWork(_))) => {},
			Err(_) => { panic!("should be invalid proof-of-work fail (got {:?})", verify_result); },
			_ => { panic!("Should be error, got Ok"); },
		}
	}

	#[test]
	fn can_verify_block_family_genesis_fail() {
		let engine = new_morden().engine;
		let header: Header = Header::default();
		let parent_header: Header = Header::default();

		let verify_result = engine.verify_block_family(&header, &parent_header, None);

		match verify_result {
			Err(Error::Block(BlockError::RidiculousNumber(_))) => {},
			Err(_) => { panic!("should be invalid block number fail (got {:?})", verify_result); },
			_ => { panic!("Should be error, got Ok"); },
		}
	}

	#[test]
	fn can_verify_block_family_difficulty_fail() {
		let engine = new_morden().engine;
		let mut header: Header = Header::default();
		header.set_number(2);
		let mut parent_header: Header = Header::default();
		parent_header.set_number(1);

		let verify_result = engine.verify_block_family(&header, &parent_header, None);

		match verify_result {
			Err(Error::Block(BlockError::InvalidDifficulty(_))) => {},
			Err(_) => { panic!("should be invalid difficulty fail (got {:?})", verify_result); },
			_ => { panic!("Should be error, got Ok"); },
		}
	}

	#[test]
	fn can_verify_block_family_gas_fail() {
		let engine = new_morden().engine;
		let mut header: Header = Header::default();
		header.set_number(2);
		header.set_difficulty(U256::from_str("0000000000000000000000000000000000000000000000000000000000020000").unwrap());
		let mut parent_header: Header = Header::default();
		parent_header.set_number(1);

		let verify_result = engine.verify_block_family(&header, &parent_header, None);

		match verify_result {
			Err(Error::Block(BlockError::InvalidGasLimit(_))) => {},
			Err(_) => { panic!("should be invalid difficulty fail (got {:?})", verify_result); },
			_ => { panic!("Should be error, got Ok"); },
		}
	}

	#[test]
	fn test_difficulty_to_boundary() {
		// result of f(0) is undefined, so do not assert the result
		let _ = Ethash::difficulty_to_boundary(&U256::from(0));
		assert_eq!(Ethash::difficulty_to_boundary(&U256::from(1)), H256::from(U256::max_value()));
		assert_eq!(Ethash::difficulty_to_boundary(&U256::from(2)), H256::from_str("8000000000000000000000000000000000000000000000000000000000000000").unwrap());
		assert_eq!(Ethash::difficulty_to_boundary(&U256::from(4)), H256::from_str("4000000000000000000000000000000000000000000000000000000000000000").unwrap());
		assert_eq!(Ethash::difficulty_to_boundary(&U256::from(32)), H256::from_str("0800000000000000000000000000000000000000000000000000000000000000").unwrap());
	}

	// TODO: difficulty test
}<|MERGE_RESOLUTION|>--- conflicted
+++ resolved
@@ -102,13 +102,7 @@
 			Schedule::new_frontier()
 		} else {
 			let mut s = Schedule::new_homestead();
-<<<<<<< HEAD
-		// TODO: make dependent on gaslimit > 4000000 of block 1760000.	
 			s.block_dao_transactions = env_info.dao_rescue_block_gas_limit.map(|x| x <= 4_000_000.into()).unwrap_or(false);
-=======
-			// TODO: make dependent on gaslimit > 4000000 of block 1760000.	
-			s.reject_dao_transactions = env_info.number >= 1760000;
->>>>>>> 3617923d
 			s
 		}
 	}
