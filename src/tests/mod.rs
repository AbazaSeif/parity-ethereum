#[macro_use]
mod test_common;

mod transaction;
<<<<<<< HEAD
mod executive;
=======
mod state;
>>>>>>> 1c43d9ab
<|MERGE_RESOLUTION|>--- conflicted
+++ resolved
@@ -2,8 +2,5 @@
 mod test_common;
 
 mod transaction;
-<<<<<<< HEAD
 mod executive;
-=======
-mod state;
->>>>>>> 1c43d9ab
+mod state;