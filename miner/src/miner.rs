// Copyright 2015, 2016 Ethcore (UK) Ltd.
// This file is part of Parity.

// Parity is free software: you can redistribute it and/or modify
// it under the terms of the GNU General Public License as published by
// the Free Software Foundation, either version 3 of the License, or
// (at your option) any later version.

// Parity is distributed in the hope that it will be useful,
// but WITHOUT ANY WARRANTY; without even the implied warranty of
// MERCHANTABILITY or FITNESS FOR A PARTICULAR PURPOSE.  See the
// GNU General Public License for more details.

// You should have received a copy of the GNU General Public License
// along with Parity.  If not, see <http://www.gnu.org/licenses/>.

use rayon::prelude::*;
//use std::sync::{Mutex, RwLock, Arc};
//use std::sync::atomic;
use std::sync::atomic::AtomicBool;
//use std::collections::HashSet;

use util::*;//{H256, U256, Address, Bytes, Uint, UsingQueue, HashMap};
use ethcore::views::{BlockView, HeaderView};
use ethcore::client::{BlockChainClient, BlockId};
use ethcore::block::{ClosedBlock, IsBlock};
use ethcore::error::*;//{Error};
use ethcore::transaction::SignedTransaction;
use super::{MinerService, MinerStatus, TransactionQueue, AccountDetails};

/// Keeps track of transactions using priority queue and holds currently mined block.
pub struct Miner {
	transaction_queue: Mutex<TransactionQueue>,

	// for sealing...
	sealing_enabled: AtomicBool,
	sealing_block_last_request: Mutex<u64>,
	sealing_work: Mutex<UsingQueue<ClosedBlock>>,
	gas_floor_target: RwLock<U256>,
	author: RwLock<Address>,
	extra_data: RwLock<Bytes>,
}

impl Default for Miner {
	fn default() -> Miner {
		Miner {
			transaction_queue: Mutex::new(TransactionQueue::new()),
			sealing_enabled: AtomicBool::new(false),
			sealing_block_last_request: Mutex::new(0),
			sealing_work: Mutex::new(UsingQueue::new(5)),
			gas_floor_target: RwLock::new(U256::zero()),
			author: RwLock::new(Address::default()),
			extra_data: RwLock::new(Vec::new()),
		}
	}
}

impl Miner {
	/// Creates new instance of miner
	pub fn new() -> Arc<Miner> {
		Arc::new(Miner::default())
	}

	/// Get the author that we will seal blocks as.
	fn author(&self) -> Address {
		*self.author.read().unwrap()
	}

	/// Get the extra_data that we will seal blocks wuth.
	fn extra_data(&self) -> Bytes {
		self.extra_data.read().unwrap().clone()
	}

	/// Get the extra_data that we will seal blocks wuth.
	fn gas_floor_target(&self) -> U256 {
		*self.gas_floor_target.read().unwrap()
	}

	/// Set the author that we will seal blocks as.
	pub fn set_author(&self, author: Address) {
		*self.author.write().unwrap() = author;
	}

	/// Set the extra_data that we will seal blocks with.
	pub fn set_extra_data(&self, extra_data: Bytes) {
		*self.extra_data.write().unwrap() = extra_data;
	}

	/// Set the gas limit we wish to target when sealing a new block.
	pub fn set_gas_floor_target(&self, target: U256) {
		*self.gas_floor_target.write().unwrap() = target;
	}

	/// Set minimal gas price of transaction to be accepted for mining.
	pub fn set_minimal_gas_price(&self, min_gas_price: U256) {
		self.transaction_queue.lock().unwrap().set_minimal_gas_price(min_gas_price);
	}

	/// Prepares new block for sealing including top transactions from queue.
	fn prepare_sealing(&self, chain: &BlockChainClient) {
		let transactions = self.transaction_queue.lock().unwrap().top_transactions();
		let mut sealing_work = self.sealing_work.lock().unwrap();
		let best_hash = chain.best_block_header().sha3();

/*
		// check to see if last ClosedBlock in would_seals is actually same parent block.
		// if so
		//   duplicate, re-open and push any new transactions.
		//   if at least one was pushed successfully, close and enqueue new ClosedBlock;
		//   otherwise, leave everything alone.
		// otherwise, author a fresh block.
*/

		let (b, invalid_transactions) = match sealing_work.pop_if(|b| b.block().fields().header.parent_hash() == &best_hash) {
			Some(old_block) => {
				// add transactions to old_block
				let e = chain.engine();
				let mut invalid_transactions = HashSet::new();
				let mut block = old_block.reopen(e);
				let block_number = block.block().fields().header.number();

				// TODO: push new uncles, too.
				let mut have_one = false;
				// TODO: refactor with chain.prepare_sealing
				for tx in transactions {
					let hash = tx.hash();
					let res = block.push_transaction(tx, None);
					match res {
						Err(Error::Execution(ExecutionError::BlockGasLimitReached { gas_limit, gas_used, .. })) => {
							trace!(target: "miner", "Skipping adding transaction to block because of gas limit: {:?}", hash);
							// Exit early if gas left is smaller then min_tx_gas
							let min_tx_gas: U256 = x!(21000);	// TODO: figure this out properly.
							if gas_limit - gas_used < min_tx_gas {
								break;
							}
						},
						Err(Error::Transaction(TransactionError::AlreadyImported)) => {}	// already have transaction - ignore
						Err(e) => {
							invalid_transactions.insert(hash);
							trace!(target: "miner",
								   "Error adding transaction to block: number={}. transaction_hash={:?}, Error: {:?}",
								   block_number, hash, e);
						},
						_ => { have_one = true }	// imported ok - note that.
					}
				}
				(if have_one { Some(block.close()) } else { None }, invalid_transactions)
			}
			None => {
				// block not found - create it.
				chain.prepare_sealing(
					self.author(),
					self.gas_floor_target(),
					self.extra_data(),
					transactions,
				)
			}
		};
		let mut queue = self.transaction_queue.lock().unwrap();
		queue.remove_all(
			&invalid_transactions.into_iter().collect::<Vec<H256>>(),
			|a: &Address| AccountDetails {
				nonce: chain.nonce(a),
				balance: chain.balance(a),
			}
		);
		if let Some(block) = b {
			self.sealing_work.lock().unwrap().push(block);
		}
	}

	fn update_gas_limit(&self, chain: &BlockChainClient) {
		let gas_limit = HeaderView::new(&chain.best_block_header()).gas_limit();
		let mut queue = self.transaction_queue.lock().unwrap();
		queue.set_gas_limit(gas_limit);
	}
}

const SEALING_TIMEOUT_IN_BLOCKS : u64 = 5;

impl MinerService for Miner {

	fn clear_and_reset(&self, chain: &BlockChainClient) {
		self.transaction_queue.lock().unwrap().clear();
		self.update_sealing(chain);
	}

	fn status(&self) -> MinerStatus {
		let status = self.transaction_queue.lock().unwrap().status();
		let sealing_work = self.sealing_work.lock().unwrap();
		MinerStatus {
			transactions_in_pending_queue: status.pending,
			transactions_in_future_queue: status.future,
			transactions_in_pending_block: sealing_work.peek_last_ref().map_or(0, |b| b.transactions().len()),
		}
	}

	fn author(&self) -> Address {
		*self.author.read().unwrap()
	}

	fn extra_data(&self) -> Bytes {
		self.extra_data.read().unwrap().clone()
	}

	fn import_transactions<T>(&self, transactions: Vec<SignedTransaction>, fetch_account: T) -> Vec<Result<(), Error>>
		where T: Fn(&Address) -> AccountDetails {
		let mut transaction_queue = self.transaction_queue.lock().unwrap();
		transaction_queue.add_all(transactions, fetch_account)
	}

	fn pending_transactions_hashes(&self) -> Vec<H256> {
		let transaction_queue = self.transaction_queue.lock().unwrap();
		transaction_queue.pending_hashes()
	}

	fn update_sealing(&self, chain: &BlockChainClient) {
		if self.sealing_enabled.load(atomic::Ordering::Relaxed) {
			let current_no = chain.chain_info().best_block_number;
<<<<<<< HEAD
			let last_request = self.sealing_block_last_request.lock().unwrap();
			let is_greater = current_no > *last_request;
			is_greater && current_no - *last_request > SEALING_TIMEOUT_IN_BLOCKS
		};

		if should_disable_sealing {
			self.sealing_enabled.store(false, atomic::Ordering::Relaxed);
			self.sealing_work.lock().unwrap().reset();
		} else if self.sealing_enabled.load(atomic::Ordering::Relaxed) {
			self.prepare_sealing(chain);
=======
			let last_request = *self.sealing_block_last_request.lock().unwrap();
			let should_disable_sealing = current_no > last_request && current_no - last_request > SEALING_TIMEOUT_IN_BLOCKS;

			if should_disable_sealing {
				trace!(target: "miner", "Miner sleeping (current {}, last {})", current_no, last_request);
				self.sealing_enabled.store(false, atomic::Ordering::Relaxed);
				*self.sealing_block.lock().unwrap() = None;
			} else {
				self.prepare_sealing(chain);
			}
>>>>>>> 28122a1e
		}
	}

	fn map_sealing_work<F, T>(&self, chain: &BlockChainClient, f: F) -> Option<T> where F: FnOnce(&ClosedBlock) -> T {
		let have_work = self.sealing_work.lock().unwrap().peek_last_ref().is_none();
		if !have_work {
			self.sealing_enabled.store(true, atomic::Ordering::Relaxed);
			self.prepare_sealing(chain);
		}
<<<<<<< HEAD
		*self.sealing_block_last_request.lock().unwrap() = chain.chain_info().best_block_number;
		self.sealing_work.lock().unwrap().use_last_ref().map(f)
=======
		let mut sealing_block_last_request = self.sealing_block_last_request.lock().unwrap();
		let best_number = chain.chain_info().best_block_number;
		if *sealing_block_last_request != best_number {
			trace!(target: "miner", "Miner received request (was {}, now {}) - waking up.", *sealing_block_last_request, best_number);
			*sealing_block_last_request = best_number;
		}
		&self.sealing_block
>>>>>>> 28122a1e
	}

	fn submit_seal(&self, chain: &BlockChainClient, pow_hash: H256, seal: Vec<Bytes>) -> Result<(), Error> {
		if let Some(b) = self.sealing_work.lock().unwrap().take_used_if(|b| &b.hash() == &pow_hash) {
			match chain.try_seal(b, seal) {
				Err(_) => {
					Err(Error::PowInvalid)
				}
				Ok(sealed) => {
					// TODO: commit DB from `sealed.drain` and make a VerifiedBlock to skip running the transactions twice.
					try!(chain.import_block(sealed.rlp_bytes()));
					Ok(())
				}
			}
		} else {
			Err(Error::PowHashInvalid)
		}
	}

	fn chain_new_blocks(&self, chain: &BlockChainClient, imported: &[H256], invalid: &[H256], enacted: &[H256], retracted: &[H256]) {
		fn fetch_transactions(chain: &BlockChainClient, hash: &H256) -> Vec<SignedTransaction> {
			let block = chain
				.block(BlockId::Hash(*hash))
				// Client should send message after commit to db and inserting to chain.
				.expect("Expected in-chain blocks.");
			let block = BlockView::new(&block);
			block.transactions()
		}

		// First update gas limit in transaction queue
		self.update_gas_limit(chain);

		// Then import all transactions...
		{
			let out_of_chain = retracted
				.par_iter()
				.map(|h| fetch_transactions(chain, h));
			out_of_chain.for_each(|txs| {
				// populate sender
				for tx in &txs {
					let _sender = tx.sender();
				}
				let mut transaction_queue = self.transaction_queue.lock().unwrap();
				let _ = transaction_queue.add_all(txs, |a| AccountDetails {
					nonce: chain.nonce(a),
					balance: chain.balance(a)
				});
			});
		}

		// ...and after that remove old ones
		{
			let in_chain = {
				let mut in_chain = HashSet::new();
				in_chain.extend(imported);
				in_chain.extend(enacted);
				in_chain.extend(invalid);
				in_chain
					.into_iter()
					.collect::<Vec<H256>>()
			};

			let in_chain = in_chain
				.par_iter()
				.map(|h: &H256| fetch_transactions(chain, h));

			in_chain.for_each(|txs| {
				let hashes = txs.iter().map(|tx| tx.hash()).collect::<Vec<H256>>();
				let mut transaction_queue = self.transaction_queue.lock().unwrap();
				transaction_queue.remove_all(&hashes, |a| AccountDetails {
					nonce: chain.nonce(a),
					balance: chain.balance(a)
				});
			});
		}

		self.update_sealing(chain);
	}
}

#[cfg(test)]
mod tests {

	use MinerService;
	use super::{Miner};
	use ethcore::client::{TestBlockChainClient, EachBlockWith};

	// TODO [ToDr] To uncomment client is cleaned from mining stuff.
	#[ignore]
	#[test]
	fn should_prepare_block_to_seal() {
		// given
		let client = TestBlockChainClient::default();
		let miner = Miner::default();

		// when
		let res = miner.would_seal(&client);

		// then
		assert!(res.lock().unwrap().is_some(), "Expected closed block");
	}

	#[test]
	fn should_reset_seal_after_couple_of_blocks() {
		// given
		let client = TestBlockChainClient::default();
		let miner = Miner::default();
		let res = miner.would_seal(&client);
		// TODO [ToDr] Uncomment after fixing TestBlockChainClient
		// assert!(res.lock().unwrap().is_some(), "Expected closed block");

		// when
		client.add_blocks(10, EachBlockWith::Uncle);

		// then
		assert!(res.lock().unwrap().is_none(), "Expected to remove sealed block");
	}
}<|MERGE_RESOLUTION|>--- conflicted
+++ resolved
@@ -217,29 +217,16 @@
 	fn update_sealing(&self, chain: &BlockChainClient) {
 		if self.sealing_enabled.load(atomic::Ordering::Relaxed) {
 			let current_no = chain.chain_info().best_block_number;
-<<<<<<< HEAD
-			let last_request = self.sealing_block_last_request.lock().unwrap();
-			let is_greater = current_no > *last_request;
-			is_greater && current_no - *last_request > SEALING_TIMEOUT_IN_BLOCKS
-		};
-
-		if should_disable_sealing {
-			self.sealing_enabled.store(false, atomic::Ordering::Relaxed);
-			self.sealing_work.lock().unwrap().reset();
-		} else if self.sealing_enabled.load(atomic::Ordering::Relaxed) {
-			self.prepare_sealing(chain);
-=======
 			let last_request = *self.sealing_block_last_request.lock().unwrap();
 			let should_disable_sealing = current_no > last_request && current_no - last_request > SEALING_TIMEOUT_IN_BLOCKS;
 
 			if should_disable_sealing {
 				trace!(target: "miner", "Miner sleeping (current {}, last {})", current_no, last_request);
 				self.sealing_enabled.store(false, atomic::Ordering::Relaxed);
-				*self.sealing_block.lock().unwrap() = None;
-			} else {
+				self.sealing_work.lock().unwrap().reset();
+			} else if self.sealing_enabled.load(atomic::Ordering::Relaxed) {
 				self.prepare_sealing(chain);
 			}
->>>>>>> 28122a1e
 		}
 	}
 
@@ -249,18 +236,13 @@
 			self.sealing_enabled.store(true, atomic::Ordering::Relaxed);
 			self.prepare_sealing(chain);
 		}
-<<<<<<< HEAD
-		*self.sealing_block_last_request.lock().unwrap() = chain.chain_info().best_block_number;
-		self.sealing_work.lock().unwrap().use_last_ref().map(f)
-=======
 		let mut sealing_block_last_request = self.sealing_block_last_request.lock().unwrap();
 		let best_number = chain.chain_info().best_block_number;
 		if *sealing_block_last_request != best_number {
 			trace!(target: "miner", "Miner received request (was {}, now {}) - waking up.", *sealing_block_last_request, best_number);
 			*sealing_block_last_request = best_number;
 		}
-		&self.sealing_block
->>>>>>> 28122a1e
+		self.sealing_work.lock().unwrap().use_last_ref().map(f)
 	}
 
 	fn submit_seal(&self, chain: &BlockChainClient, pow_hash: H256, seal: Vec<Bytes>) -> Result<(), Error> {
