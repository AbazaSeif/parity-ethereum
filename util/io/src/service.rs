--- conflicted
+++ resolved
@@ -246,25 +246,17 @@
 	}
 
 	fn timeout(&mut self, event_loop: &mut EventLoop<Self>, token: Token) {
-<<<<<<< HEAD
-		let handler_index  = token.as_usize()  / TOKENS_PER_HANDLER;
-		let token_id  = token.as_usize()  % TOKENS_PER_HANDLER;
-		if let Some(handler) = self.handlers.get(handler_index) {
-			let option = self.timers.read().get(&token.as_usize()).cloned(); 
-			if let Some(timer) = option {
-				if timer.once {
-					self.timers.write().remove(&token_id);
-					event_loop.clear_timeout(timer.timeout);
-				} else {
-					event_loop.timeout_ms(token, timer.delay).expect("Error re-registering user timer");
-				}
-=======
 		let handler_index  = token.0  / TOKENS_PER_HANDLER;
 		let token_id  = token.0  % TOKENS_PER_HANDLER;
 		if let Some(handler) = self.handlers.read().get(handler_index) {
-			if let Some(timer) = self.timers.read().get(&token.0) {
-				event_loop.timeout(token, Duration::from_millis(timer.delay)).expect("Error re-registering user timer");
->>>>>>> b3d502ba
+			let maybe_timer = self.timers.read().get(&token_id).cloned(); 
+			if let Some(timer) = maybe_timer {
+				if timer.once {
+					self.timers.write().remove(&token_id);
+					event_loop.clear_timeout(&timer.timeout);
+				} else {
+					event_loop.timeout(token, Duration::from_millis(timer.delay)).expect("Error re-registering user timer");
+				}
 				self.worker_channel.push(Work { work_type: WorkType::Timeout, token: token_id, handler: handler.clone(), handler_id: handler_index });
 				self.work_ready.notify_all();
 			}
@@ -294,13 +286,8 @@
 			},
 			IoMessage::AddTimer { handler_id, token, delay, once } => {
 				let timer_id = token + handler_id * TOKENS_PER_HANDLER;
-<<<<<<< HEAD
-				let timeout = event_loop.timeout_ms(Token(timer_id), delay).expect("Error registering user timer");
+				let timeout = event_loop.timeout(Token(timer_id), Duration::from_millis(delay)).expect("Error registering user timer");
 				self.timers.write().insert(timer_id, UserTimer { delay: delay, timeout: timeout, once: once });
-=======
-				let timeout = event_loop.timeout(Token(timer_id), Duration::from_millis(delay)).expect("Error registering user timer");
-				self.timers.write().insert(timer_id, UserTimer { delay: delay, timeout: timeout });
->>>>>>> b3d502ba
 			},
 			IoMessage::RemoveTimer { handler_id, token } => {
 				let timer_id = token + handler_id * TOKENS_PER_HANDLER;
