// Copyright 2015-2017 Parity Technologies (UK) Ltd.
// This file is part of Parity.

// Parity is free software: you can redistribute it and/or modify
// it under the terms of the GNU General Public License as published by
// the Free Software Foundation, either version 3 of the License, or
// (at your option) any later version.

// Parity is distributed in the hope that it will be useful,
// but WITHOUT ANY WARRANTY; without even the implied warranty of
// MERCHANTABILITY or FITNESS FOR A PARTICULAR PURPOSE.  See the
// GNU General Public License for more details.

// You should have received a copy of the GNU General Public License
// along with Parity.  If not, see <http://www.gnu.org/licenses/>.

import { uniq } from 'lodash';
import store from 'store';

import Api from '@parity/api';
import { LOG_KEYS, getLogger } from '@parity/shared/config';

const log = getLogger(LOG_KEYS.Signer);

export default class SecureApi extends Api {
  _isConnecting = false;
  _needsToken = false;
  _tokens = [];
  _uiApi = null;

  _dappsUrl = null;
  _wsUrl = null;
  _url = null;

<<<<<<< HEAD
  static getProvider (url, sysuiToken, protocol) {
    const proto = protocol() === 'https:' ? 'wss:' : 'ws:';

    return new Api.Provider.Ws(`${proto}//${url}`, sysuiToken, false);
=======
  static getTransport (url, sysuiToken, protocol) {
    const transportUrl = SecureApi.transportUrl(url, protocol);

    return new Api.Transport.Ws(transportUrl, sysuiToken, false);
  }

  static transportUrl (url, protocol) {
    const proto = protocol() === 'https:' ? 'wss:' : 'ws:';

    return `${proto}//${url}`;
>>>>>>> ad6ea4fa
  }

  // Returns a protocol with `:` at the end.
  static protocol () {
    return window.location.protocol;
  }

<<<<<<< HEAD
  constructor (url, nextToken, getProvider = SecureApi.getProvider, protocol = SecureApi.protocol) {
    const sysuiToken = store.get('sysuiToken');
    const provider = getProvider(url, sysuiToken, protocol);
=======
  constructor (uiUrl, nextToken, getTransport = SecureApi.getTransport, protocol = SecureApi.protocol) {
    const sysuiToken = store.get('sysuiToken');
    const transport = getTransport(uiUrl, sysuiToken, protocol);
>>>>>>> ad6ea4fa

    super(provider);

    this.protocol = protocol;
    this._url = uiUrl;
    this._uiApi = new Api(new Api.Transport.Http(`${this.protocol()}//${this._url}/rpc`, 0), false);
    this._wsUrl = uiUrl;
    // Try tokens from localStorage, from hash and 'initial'
    this._tokens = uniq([sysuiToken, nextToken, 'initial'])
      .filter((token) => token)
      .map((token) => ({ value: token, tried: false }));

    // When the transport is closed, try to reconnect
    console.log('this.provider', this.provider);
    this.provider.on('close', this.connect, this);

    this.connect();
  }

  get _dappsAddress () {
    if (!this._dappsUrl) {
      return {
        host: null,
        port: 8545
      };
    }

    const [host, port] = this._dappsUrl.split(':');

    return {
      host,
      port: parseInt(port, 10)
    };
  }

  get dappsPort () {
    return this._dappsAddress.port;
  }

  get dappsUrl () {
    const { port } = this._dappsAddress;

    return `${this.protocol()}//${this.hostname}:${port}`;
  }

  get hostname () {
    if (window.location.hostname === 'home.parity') {
      return 'dapps.parity';
    }

    const { host } = this._dappsAddress;

    if (!host || host === '0.0.0.0') {
      return window.location.hostname;
    }

    return host;
  }

  get isConnecting () {
    return this._isConnecting;
  }

  get isConnected () {
    return this.provider.isConnected;
  }

  get needsToken () {
    return this._needsToken;
  }

  get secureToken () {
    return this.provider.token;
  }

  connect () {
    if (this._isConnecting) {
      return;
    }

    log.debug('trying to connect...');

    this._isConnecting = true;

    this.emit('connecting');

    // Reset the tested Tokens
    this._resetTokens();

    // Try to connect
    return this._connect()
      .then((connected) => {
        this._isConnecting = false;

        if (connected) {
          const token = this.secureToken;

          log.debug('got connected ; saving token', token);

          // Save the sucessful token
          this._saveToken(token);
          this._needsToken = false;

          // Emit the connected event
          return this.emit('connected');
        }

        // If not connected, we need a new token
        log.debug('needs a token');
        this._needsToken = true;

        return this.emit('disconnected');
      })
      .catch((error) => {
        this._isConnecting = false;

        log.debug('emitting "disconnected"');
        this.emit('disconnected');
        console.error('unhandled error in secureApi', error);
      });
  }

  /**
   * Returns a Promise that gets resolved with
   * a boolean: `true` if the node is up, `false`
   * otherwise (HEAD request to the Node)
   */
  isNodeUp () {
    return fetch(`${this.protocol()}//${this._url}/api/ping`, { method: 'HEAD' })
      .then(
        (r) => r.status === 200,
        () => false
      )
      .catch(() => false);
  }

  /**
   * Update the given token, ie. add it to the token
   * list, and then try to connect (if not already connecting)
   */
  updateToken (_token) {
    const token = this._sanitiseToken(_token);

    log.debug('updating token', token);

    // Update the tokens list: put the new one on first position
    this._tokens = [ { value: token, tried: false } ].concat(this._tokens);

    // Try to connect with the new token added
    return this.connect();
  }

  /**
   * Try to connect to the Node with the next Token in
   * the list
   */
  _connect () {
    log.debug('trying next token');

    // Get the first not-tried token
    const nextToken = this._getNextToken();

    // If no more tokens to try, user has to enter a new one
    if (!nextToken) {
      return Promise.resolve(false);
    }

    nextToken.tried = true;

    return this._connectWithToken(nextToken.value)
      .then((validToken) => {
        // If not valid, try again with the next token in the list
        if (!validToken) {
          return this._connect();
        }

        // If correct and valid token, wait until the Node is ready
        // and resolve as connected
        return this._waitUntilNodeReady()
          .then(() => true);
      })
      .catch((error) => {
        log.error('unkown error in _connect', error);
        return false;
      });
  }

  /**
   * Connect with the given token.
   * It returns a Promise that gets resolved
   * with `validToken` as argument, whether the given token
   * is valid or not
   */
  _connectWithToken (_token) {
    // Sanitize the token first
    const token = this._sanitiseToken(_token);

<<<<<<< HEAD
    // Update the token in the transport layer
    this.provider.updateToken(token, false);
    log.debug('connecting with token', token);

    const connectPromise = this.provider.connect()
=======
    const connectPromise = this._fetchSettings()
      .then(() => {
        // Update the URL and token in the transport layer
        this.transport.url = SecureApi.transportUrl(this._wsUrl, this.protocol);
        this.transport.updateToken(token, false);

        log.debug('connecting with token', token);

        return this.transport.connect();
      })
>>>>>>> ad6ea4fa
      .then(() => {
        log.debug('connected with', token);

        if (token === 'initial') {
          return this._generateAuthorizationToken();
        }

        // The token is valid !
        return true;
      })
      .catch((error) => {
        // Log if it's not a close error (ie. wrong token)
        if (error && error.type !== 'close') {
          log.debug('did not connect ; error', error);
        }

        return false;
      });

    return Promise
      .all([
        connectPromise,
        this.isNodeUp()
      ])
      .then(([ connected, isNodeUp ]) => {
        if (connected) {
          return true;
        }

        // If it's not up, try again in a few...
        if (!isNodeUp) {
          const timeout = this.transport.retryTimeout;

          log.debug('node is not up ; will try again in', timeout, 'ms');

          return new Promise((resolve, reject) => {
            window.setTimeout(() => {
              this._connectWithToken(token).then(resolve).catch(reject);
            }, timeout);
          });
        }

        // The token is invalid
        log.debug('tried with a wrong token', token);
        return false;
      });
  }

  /**
   * Retrieve the correct ports from the Node
   */
  _fetchSettings () {
    return Promise
      .all([
        this._uiApi.parity.dappsUrl(),
        this._uiApi.parity.wsUrl()
      ])
      .then(([dappsUrl, wsUrl]) => {
        this._dappsUrl = dappsUrl;
        this._wsUrl = wsUrl;
      });
  }

  /**
   * Try to generate an Authorization Token.
   * Then try to connect with the new token.
   */
  _generateAuthorizationToken () {
    return this.signer
      .generateAuthorizationToken()
      .then((token) => this._connectWithToken(token));
  }

  /**
   * Get the next token to try, if any left
   */
  _getNextToken () {
    // Get the first not-tried token
    const nextTokenIndex = this._tokens.findIndex((t) => !t.tried);

    // If no more tokens to try, user has to enter a new one
    if (nextTokenIndex < 0) {
      return null;
    }

    const nextToken = this._tokens[nextTokenIndex];

    return nextToken;
  }

  _resetTokens () {
    this._tokens = this._tokens.map((token) => ({
      ...token,
      tried: false
    }));
  }

  _sanitiseToken (token) {
    return token.replace(/[^a-zA-Z0-9]/g, '');
  }

  _saveToken (token) {
    store.set('sysuiToken', token);
  }

  /**
   * Promise gets resolved when the node is up
   * and running (it might take some time before
   * the node is actually ready even when the client
   * is connected).
   *
   * We check that the `parity_netChain` RPC calls
   * returns successfully
   */
  _waitUntilNodeReady (_timeleft) {
    // Default timeout to 30 seconds
    const timeleft = Number.isFinite(_timeleft)
      ? _timeleft
      : 30 * 1000;

    // After timeout, just resolve the promise...
    if (timeleft <= 0) {
      console.warn('node is still not ready after 30 seconds...');
      return Promise.resolve(true);
    }

    const start = Date.now();

    return this
      .parity.netChain()
      .then(() => true)
      .catch((error) => {
        if (!error) {
          return true;
        }

        if (error.type !== 'NETWORK_DISABLED') {
          throw error;
        }

        // Timeout between 250ms and 750ms
        const timeout = Math.floor(250 + (500 * Math.random()));

        log.debug('waiting until node is ready', 'retry in', timeout, 'ms');

        // Retry in a few...
        return new Promise((resolve, reject) => {
          window.setTimeout(() => {
            const duration = Date.now() - start;

            this._waitUntilNodeReady(timeleft - duration).then(resolve).catch(reject);
          }, timeout);
        });
      });
  }
}<|MERGE_RESOLUTION|>--- conflicted
+++ resolved
@@ -32,23 +32,16 @@
   _wsUrl = null;
   _url = null;
 
-<<<<<<< HEAD
-  static getProvider (url, sysuiToken, protocol) {
-    const proto = protocol() === 'https:' ? 'wss:' : 'ws:';
-
-    return new Api.Provider.Ws(`${proto}//${url}`, sysuiToken, false);
-=======
   static getTransport (url, sysuiToken, protocol) {
     const transportUrl = SecureApi.transportUrl(url, protocol);
 
-    return new Api.Transport.Ws(transportUrl, sysuiToken, false);
+    return new Api.Provider.Ws(transportUrl, sysuiToken, false);
   }
 
   static transportUrl (url, protocol) {
     const proto = protocol() === 'https:' ? 'wss:' : 'ws:';
 
     return `${proto}//${url}`;
->>>>>>> ad6ea4fa
   }
 
   // Returns a protocol with `:` at the end.
@@ -56,21 +49,15 @@
     return window.location.protocol;
   }
 
-<<<<<<< HEAD
-  constructor (url, nextToken, getProvider = SecureApi.getProvider, protocol = SecureApi.protocol) {
-    const sysuiToken = store.get('sysuiToken');
-    const provider = getProvider(url, sysuiToken, protocol);
-=======
   constructor (uiUrl, nextToken, getTransport = SecureApi.getTransport, protocol = SecureApi.protocol) {
     const sysuiToken = store.get('sysuiToken');
     const transport = getTransport(uiUrl, sysuiToken, protocol);
->>>>>>> ad6ea4fa
-
-    super(provider);
+
+    super(transport);
 
     this.protocol = protocol;
     this._url = uiUrl;
-    this._uiApi = new Api(new Api.Transport.Http(`${this.protocol()}//${this._url}/rpc`, 0), false);
+    this._uiApi = new Api(new Api.Provider.Http(`${this.protocol()}//${this._url}/rpc`, 0), false);
     this._wsUrl = uiUrl;
     // Try tokens from localStorage, from hash and 'initial'
     this._tokens = uniq([sysuiToken, nextToken, 'initial'])
@@ -78,8 +65,7 @@
       .map((token) => ({ value: token, tried: false }));
 
     // When the transport is closed, try to reconnect
-    console.log('this.provider', this.provider);
-    this.provider.on('close', this.connect, this);
+    transport.on('close', this.connect, this);
 
     this.connect();
   }
@@ -129,7 +115,7 @@
   }
 
   get isConnected () {
-    return this.provider.isConnected;
+    return this._transport.isConnected;
   }
 
   get needsToken () {
@@ -137,7 +123,7 @@
   }
 
   get secureToken () {
-    return this.provider.token;
+    return this._transport.token;
   }
 
   connect () {
@@ -262,13 +248,6 @@
     // Sanitize the token first
     const token = this._sanitiseToken(_token);
 
-<<<<<<< HEAD
-    // Update the token in the transport layer
-    this.provider.updateToken(token, false);
-    log.debug('connecting with token', token);
-
-    const connectPromise = this.provider.connect()
-=======
     const connectPromise = this._fetchSettings()
       .then(() => {
         // Update the URL and token in the transport layer
@@ -279,7 +258,6 @@
 
         return this.transport.connect();
       })
->>>>>>> ad6ea4fa
       .then(() => {
         log.debug('connected with', token);
 
